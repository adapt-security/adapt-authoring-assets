--- conflicted
+++ resolved
@@ -19,17 +19,10 @@
     "standard": "^17.1.0",
     "@semantic-release/commit-analyzer": "^9.0.2",
     "@semantic-release/git": "^10.0.1",
-<<<<<<< HEAD
-    "@semantic-release/github": "^8.0.5",
-    "@semantic-release/npm": "^9.0.1",
-    "@semantic-release/release-notes-generator": "^10.0.3",
-    "conventional-changelog-eslint": "^6.0.0",
-=======
     "@semantic-release/github": "^12.0.0",
     "@semantic-release/npm": "^13.1.1",
     "@semantic-release/release-notes-generator": "^14.1.0",
-    "conventional-changelog-eslint": "^3.0.9",
->>>>>>> 8000055d
+    "conventional-changelog-eslint": "^6.0.0",
     "semantic-release": "^21.0.1",
     "semantic-release-replace-plugin": "^1.2.7"
   },
